--- conflicted
+++ resolved
@@ -1232,12 +1232,8 @@
     runs-on: ubuntu-latest
     if: |
       always() &&
-<<<<<<< HEAD
       (needs.version.result == 'success' || needs.version.result == 'skipped') && 
-=======
       !cancelled() &&
-      needs.version.result == 'success' &&
->>>>>>> 963000af
       needs.checks_jira_setup.outputs.has_jira_setup == 'true'
     needs: [version, checks_jira_setup]
     outputs:
