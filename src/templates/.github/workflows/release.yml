name: Enhanced Release Workflow v4 (with Enterprise Features)

on:
  workflow_call:
    inputs:
      environment:
        description: 'Target environment for the release'
        required: true
        type: string
      skip_jobs:
        description: 'Comma-separated list of jobs to skip (test,type-check,lint,format,audit,cdk-synth)'
        required: false
        type: string
        default: ''
      force_release:
        description: 'Force create a release even if no changes detected'
        required: false
        type: boolean
        default: false
      release_strategy:
        description: 'Version strategy: standard-version, semantic, calendar, custom'
        required: false
        type: string
        default: 'standard-version'
      prerelease:
        description: 'Create pre-release (alpha, beta, rc)'
        required: false
        type: string
        default: ''
      custom_version:
        description: 'Custom version number (only for custom strategy)'
        required: false
        type: string
        default: ''
      jira_project_key:
        description: 'JIRA project key for release creation'
        required: false
        type: string
        default: ''
      release_notes_template:
        description: 'Template for release notes (default, detailed, security)'
        required: false
        type: string
        default: 'default'
      debug:
        description: 'Enable debug logging'
        required: false
        type: boolean
        default: false
      require_approval:
        description: 'Require approval before creating release'
        required: false
        type: boolean
        default: false
      approval_environment:
        description: 'GitHub environment for approval (if require_approval is true)'
        required: false
        type: string
        default: ''
      require_signatures:
        description: 'Require signed releases (needs RELEASE_SIGNING_KEY secret)'
        required: false
        type: boolean
        default: false
      check_dependencies:
        description: 'Check service dependencies before release'
        required: false
        type: boolean
        default: false
      override_blackout:
        description: 'Override blackout period restrictions'
        required: false
        type: boolean
        default: false
      emergency_release:
        description: 'Mark as emergency release'
        required: false
        type: boolean
        default: false
      generate_sbom:
        description: 'Generate Software Bill of Materials'
        required: false
        type: boolean
        default: false
      node_version:
        description: 'Node.js version to use'
        required: true
        type: string
      package_manager:
        description: 'Package manager to use (npm, yarn, pnpm)'
        required: false
        type: string
        default: 'npm'
      sourcemaps:
        description: 'Path to source maps for Sentry release (optional)'
        required: false
        type: string
        default: ''
    outputs:
      version:
        description: 'The new version number'
        value: ${{ jobs.version.outputs.version }}
      tag:
        description: 'The new version tag'
        value: ${{ jobs.version.outputs.tag }}
      release_url:
        description: 'URL of the created GitHub release'
        value: ${{ jobs.github_release.outputs.release_url }}
      release_id:
        description: 'Release correlation ID for tracking'
        value: ${{ jobs.release_init.outputs.correlation_id }}
      release_metrics_url:
        description: 'URL to release metrics dashboard'
        value: ${{ jobs.release_analytics.outputs.dashboard_url }}
      signed:
        description: 'Whether the release was signed'
        value: ${{ jobs.release_signing.outputs.signed }}
      attestation_url:
        description: 'URL to release attestation'
        value: ${{ jobs.release_attestation.outputs.attestation_url }}
      compliance_status:
        description: 'Compliance validation status'
        value: ${{ jobs.release_compliance.outputs.status }}
      sentry_release_url:
        description: 'URL to Sentry release'
        value: ${{ jobs.sentry_release.outputs.sentry_release_url }}
      jira_release_created:
        description: 'Whether the Jira release was created'
        value: ${{ jobs.jira_release.outputs.jira_release_created }}
      jira_release_url:
        description: 'URL to Jira release'
        value: ${{ jobs.jira_release.outputs.jira_release_url }}
    secrets:
      RELEASE_SIGNING_KEY:
        required: false
      SIGNING_KEY_ID:
        required: false
      SIGNING_KEY_PASSPHRASE:
        required: false
      SENTRY_AUTH_TOKEN:
        required: false
      SENTRY_ORG:
        required: false
      SENTRY_PROJECT:
        required: false

jobs:
  # Initialize release with correlation ID and logging
  release_init:
    name: 🚀 Initialize Release
    runs-on: ubuntu-latest
    outputs:
      correlation_id: ${{ steps.init.outputs.correlation_id }}
      start_time: ${{ steps.init.outputs.start_time }}
      release_logger: ${{ steps.init.outputs.logger_created }}
    steps:
      - name: Generate Release Correlation ID
        id: init
        run: |
          # Generate unique correlation ID
          CORRELATION_ID="rel-$(date +%Y%m%d%H%M%S)-${{ github.run_id }}"
          echo "correlation_id=$CORRELATION_ID" >> $GITHUB_OUTPUT
          echo "start_time=$(date +%s)" >> $GITHUB_OUTPUT
          echo "logger_created=true" >> $GITHUB_OUTPUT

          # Initialize release context
          echo "## 🚀 Release Workflow Started" >> $GITHUB_STEP_SUMMARY
          echo "- **Correlation ID**: $CORRELATION_ID" >> $GITHUB_STEP_SUMMARY
          echo "- **Environment**: ${{ inputs.environment }}" >> $GITHUB_STEP_SUMMARY
          echo "- **Strategy**: ${{ inputs.release_strategy }}" >> $GITHUB_STEP_SUMMARY
          echo "- **Approval Required**: ${{ inputs.require_approval }}" >> $GITHUB_STEP_SUMMARY
          echo "- **Signatures Required**: ${{ inputs.require_signatures }}" >> $GITHUB_STEP_SUMMARY
          echo "- **Emergency Release**: ${{ inputs.emergency_release }}" >> $GITHUB_STEP_SUMMARY

  # Check release schedule and blackout periods
  release_schedule:
    name: 📅 Release Schedule Check
    needs: [release_init]
    runs-on: ubuntu-latest
    outputs:
      allowed: ${{ steps.schedule.outputs.allowed }}
      blackout_reason: ${{ steps.schedule.outputs.reason }}
    steps:
      - name: Check Release Schedule
        id: schedule
        run: |
          # Check if we're in a blackout period
          CURRENT_DATE=$(date +%Y-%m-%d)
          CURRENT_TIME=$(date +%H:%M)
          CURRENT_DAY=$(date +%A)
          CURRENT_HOUR=$(date +%H)

          IS_BLACKOUT=false
          BLACKOUT_REASON=""

          # Check environment-specific blackout rules
          case "${{ inputs.environment }}" in
            production|prod|main)
              # No weekend releases for production
              if [[ "$CURRENT_DAY" == "Saturday" || "$CURRENT_DAY" == "Sunday" ]]; then
                IS_BLACKOUT=true
                BLACKOUT_REASON="Weekend release restriction for production"
              fi

              # No late night releases (10 PM - 6 AM)
              if [[ $CURRENT_HOUR -ge 22 || $CURRENT_HOUR -lt 6 ]]; then
                IS_BLACKOUT=true
                BLACKOUT_REASON="Late night release restriction (10 PM - 6 AM)"
              fi

              # Holiday blackouts
              HOLIDAYS=(
                "2024-12-24:2025-01-02:Holiday Season"
                "2025-07-03:2025-07-05:Independence Day"
                "2025-11-27:2025-11-29:Thanksgiving"
              )

              for holiday in "${HOLIDAYS[@]}"; do
                IFS=':' read -r start end name <<< "$holiday"
                if [[ "$CURRENT_DATE" > "$start" && "$CURRENT_DATE" < "$end" ]]; then
                  IS_BLACKOUT=true
                  BLACKOUT_REASON="$name blackout period"
                  break
                fi
              done
              ;;

            staging|stage)
              # Staging has fewer restrictions
              if [[ "$CURRENT_DAY" == "Sunday" && $CURRENT_HOUR -ge 20 ]]; then
                IS_BLACKOUT=true
                BLACKOUT_REASON="Sunday evening restriction for staging"
              fi
              ;;
          esac

          # Handle blackout
          if [ "$IS_BLACKOUT" == "true" ]; then
            if [ "${{ inputs.override_blackout }}" == "true" ]; then
              echo "⚠️ Blackout override enabled: $BLACKOUT_REASON"
              echo "allowed=true" >> $GITHUB_OUTPUT
              echo "reason=Override: $BLACKOUT_REASON" >> $GITHUB_OUTPUT
            else
              echo "❌ Release blocked: $BLACKOUT_REASON" >> $GITHUB_STEP_SUMMARY
              echo "Use override_blackout=true to force release" >> $GITHUB_STEP_SUMMARY
              echo "allowed=false" >> $GITHUB_OUTPUT
              echo "reason=$BLACKOUT_REASON" >> $GITHUB_OUTPUT
            fi
          else
            echo "✅ Release schedule check passed" >> $GITHUB_STEP_SUMMARY
            echo "allowed=true" >> $GITHUB_OUTPUT
            echo "reason=No blackout restrictions" >> $GITHUB_OUTPUT
          fi

      - name: Enforce Schedule
        if: steps.schedule.outputs.allowed != 'true'
        run: |
          echo "::error::Release blocked due to blackout period: ${{ steps.schedule.outputs.reason }}"
          exit 1

  # Optional approval gate
  release_approval:
    name: 🚦 Release Approval
    needs: [release_init, release_schedule]
    if: ${{ inputs.require_approval == true }}
    runs-on: ubuntu-latest
    environment:
      name: ${{ inputs.approval_environment || inputs.environment }}
    outputs:
      approved: ${{ steps.approval.outputs.approved }}
      approver: ${{ steps.approval.outputs.approver }}
      approval_time: ${{ steps.approval.outputs.time }}
    steps:
      - name: Request Approval
        id: approval
        run: |
          echo "## 🚦 Release Approval Required" >> $GITHUB_STEP_SUMMARY
          echo "" >> $GITHUB_STEP_SUMMARY
          echo "**Environment**: ${{ inputs.environment }}" >> $GITHUB_STEP_SUMMARY
          echo "**Requester**: @${{ github.actor }}" >> $GITHUB_STEP_SUMMARY
          echo "**Correlation ID**: ${{ needs.release_init.outputs.correlation_id }}" >> $GITHUB_STEP_SUMMARY
          echo "" >> $GITHUB_STEP_SUMMARY
          echo "This release requires manual approval to proceed." >> $GITHUB_STEP_SUMMARY

          # If we reach here, approval was granted (environment protection rules)
          echo "approved=true" >> $GITHUB_OUTPUT
          echo "approver=${{ github.actor }}" >> $GITHUB_OUTPUT
          echo "time=$(date -u +%Y-%m-%dT%H:%M:%SZ)" >> $GITHUB_OUTPUT

          echo "✅ Release approved by environment protection rules" >> $GITHUB_STEP_SUMMARY

  # Run quality checks
  quality:
    name: 🔍 Quality Checks
    needs: [release_init, release_schedule]
    uses: ./.github/workflows/quality.yml
    with:
      skip_jobs: ${{ inputs.skip_jobs }}
      node_version: ${{ inputs.node_version }}
      package_manager: ${{ inputs.package_manager }}
    secrets: inherit

  # Version management with observability
  version:
    name: 📦 Version Management
    needs: [release_init, quality, release_approval]
    if: always() && !cancelled() && needs.quality.result == 'success' && (needs.release_approval.result == 'success' || needs.release_approval.result == 'skipped')
    runs-on: ubuntu-latest
    outputs:
      version: ${{ steps.version.outputs.version }}
      tag: ${{ steps.version.outputs.tag }}
      prerelease: ${{ steps.version.outputs.prerelease }}
      bump_type: ${{ steps.version.outputs.bump_type }}
      strategy: ${{ inputs.release_strategy }}
      changelog_generated: ${{ steps.changelog.outputs.generated }}
    steps:
      - uses: actions/checkout@v4
        with:
          fetch-depth: 0
          token: ${{ github.token }}

      - name: Setup Release Logger
        id: logger
        run: |
          # Create logging utilities
          cat > release-logger.sh << 'EOF'
          #!/bin/bash

          # Correlation ID from init job
          RELEASE_CORRELATION_ID="${{ needs.release_init.outputs.correlation_id }}"
          export RELEASE_CORRELATION_ID

          # Structured log function
          log_release_event() {
            local event_type="$1"
            local event_status="$2"
            local event_message="$3"
            shift 3

            # Additional key-value pairs
            local additional_fields=""
            while [ $# -gt 0 ] && [ $# -ge 2 ]; do
              additional_fields="$additional_fields,\"$1\":\"$2\""
              shift 2
            done

            # Create structured log entry
            local log_entry=$(jq -n \
              --arg correlation_id "$RELEASE_CORRELATION_ID" \
              --arg workflow_id "${{ github.run_id }}" \
              --arg event_type "$event_type" \
              --arg event_status "$event_status" \
              --arg event_message "$event_message" \
              --arg timestamp "$(date -u +%Y-%m-%dT%H:%M:%S.%3NZ)" \
              --arg environment "${{ inputs.environment }}" \
              --arg version "${VERSION:-unknown}" \
              --arg tag "${TAG:-unknown}" \
              --arg actor "${{ github.actor }}" \
              --arg repository "${{ github.repository }}" \
              --arg ref "${{ github.ref }}" \
              --arg sha "${{ github.sha }}" \
              "{
                \"correlation_id\": \$correlation_id,
                \"workflow_id\": \$workflow_id,
                \"event_type\": \$event_type,
                \"event_status\": \$event_status,
                \"event_message\": \$event_message,
                \"timestamp\": \$timestamp,
                \"release\": {
                  \"environment\": \$environment,
                  \"version\": \$version,
                  \"tag\": \$tag
                },
                \"context\": {
                  \"actor\": \$actor,
                  \"repository\": \$repository,
                  \"ref\": \$ref,
                  \"sha\": \$sha
                }${additional_fields}
              }")

            # Output to stdout and file
            echo "$log_entry" | tee -a release-events.jsonl

            # Also log to GitHub Actions if debug enabled
            if [ "${{ inputs.debug }}" == "true" ]; then
              echo "::notice title=Release Event::$event_type - $event_status: $event_message"
            fi
          }

          export -f log_release_event
          EOF

          chmod +x release-logger.sh
          source ./release-logger.sh

          # Log version process start
          log_release_event "version_management" "started" "Version determination process started" \
            "strategy" "${{ inputs.release_strategy }}" \
            "approval_required" "${{ inputs.require_approval }}" \
            "signatures_required" "${{ inputs.require_signatures }}"

      - name: Setup Node.js
        uses: actions/setup-node@v4
        with:
          node-version: ${{ inputs.node_version }}
          cache: ${{ inputs.package_manager }}

      - name: Install dependencies
        run: |
          if [ "${{ inputs.package_manager }}" = "npm" ]; then
            npm ci
          elif [ "${{ inputs.package_manager }}" = "yarn" ]; then
            yarn install --frozen-lockfile
          elif [ "${{ inputs.package_manager }}" = "pnpm" ]; then
            pnpm install --frozen-lockfile
          else
            npm ci
          fi

      - name: Determine Version
        id: version
        run: |
          source ./release-logger.sh

          # Version determination logic (same as v3)
          case "${{ inputs.release_strategy }}" in
            "standard-version")
              VERSION=$(npx standard-version --dry-run | grep "tagging release" | awk '{print $4}')
              ;;
            "semantic")
              if git log --format=%B -n 50 --no-merges | grep -qE "^(BREAKING CHANGE:|.*!:)"; then
                BUMP_TYPE="major"
              elif git log --format=%B -n 50 --no-merges | grep -qE "^feat(\(.+\))?:"; then
                BUMP_TYPE="minor"
              else
                BUMP_TYPE="patch"
              fi

              CURRENT_VERSION=$(git describe --tags --abbrev=0 2>/dev/null || echo "v0.0.0")
              VERSION=$(npx semver -i $BUMP_TYPE ${CURRENT_VERSION#v})
              ;;
            "calendar")
              VERSION=$(date +%Y.%m.%d)
              if [ -n "${{ inputs.prerelease }}" ]; then
                VERSION="${VERSION}-${{ inputs.prerelease }}.$(date +%H%M)"
              fi
              ;;
            "custom")
              VERSION="${{ inputs.custom_version }}"
              if [ -z "$VERSION" ]; then
                log_release_event "version_error" "failed" "Custom version not provided"
                exit 1
              fi
              ;;
          esac

          # Add prerelease suffix if specified
          if [ -n "${{ inputs.prerelease }}" ] && [ "${{ inputs.release_strategy }}" != "calendar" ]; then
            VERSION="${VERSION}-${{ inputs.prerelease }}.$(date +%s)"
            echo "prerelease=true" >> $GITHUB_OUTPUT
          fi

          echo "version=$VERSION" >> $GITHUB_OUTPUT
          echo "tag=v$VERSION" >> $GITHUB_OUTPUT
          echo "bump_type=${BUMP_TYPE:-custom}" >> $GITHUB_OUTPUT

          export VERSION TAG="v$VERSION"

          # Update package.json with new version
          if [ -f package.json ]; then
            npm version $VERSION --no-git-tag-version --allow-same-version
            echo "Updated package.json to version $VERSION"
          fi

          log_release_event "version_determination" "completed" "Version determined successfully" \
            "version" "$VERSION" \
            "bump_type" "${BUMP_TYPE:-custom}"

      - name: Generate Changelog
        id: changelog
        run: |
          source ./release-logger.sh

          log_release_event "changelog_generation" "started" "Generating changelog and release notes"

          # Generate changelog based on strategy
          if [ "${{ inputs.release_strategy }}" == "standard-version" ]; then
            npx standard-version --release-as ${{ steps.version.outputs.version }} --skip.tag --skip.commit
          else
            # Custom changelog generation
            LAST_TAG=$(git describe --tags --abbrev=0 2>/dev/null || echo "")
            if [ -n "$LAST_TAG" ]; then
              COMMIT_RANGE="$LAST_TAG..HEAD"
            else
              COMMIT_RANGE="HEAD"
            fi

            # Generate changelog with categories
            cat > CHANGELOG_ENTRY.md << EOF
          ## [${{ steps.version.outputs.version }}] - $(date +%Y-%m-%d)

          ### Release Information
          - **Environment**: ${{ inputs.environment }}
          - **Release Type**: ${{ inputs.release_strategy }}
          - **Correlation ID**: ${{ needs.release_init.outputs.correlation_id }}
          - **Emergency Release**: ${{ inputs.emergency_release }}
          - **Approved By**: ${{ needs.release_approval.outputs.approver || 'N/A' }}

          EOF

            # Add commit categories
            if git log $COMMIT_RANGE --format=%B | grep -qE "^(feat|feature)(\(.+\))?:"; then
              echo "### ✨ Features" >> CHANGELOG_ENTRY.md
              git log $COMMIT_RANGE --format="- %s (%h)" --grep="^feat" --grep="^feature" >> CHANGELOG_ENTRY.md
              echo "" >> CHANGELOG_ENTRY.md
            fi

            if git log $COMMIT_RANGE --format=%B | grep -qE "^fix(\(.+\))?:"; then
              echo "### 🐛 Bug Fixes" >> CHANGELOG_ENTRY.md
              git log $COMMIT_RANGE --format="- %s (%h)" --grep="^fix" >> CHANGELOG_ENTRY.md
              echo "" >> CHANGELOG_ENTRY.md
            fi

            # Update CHANGELOG.md
            if [ -f CHANGELOG.md ]; then
              cp CHANGELOG.md CHANGELOG.md.bak
              echo -e "# Changelog\n" > CHANGELOG.md
              cat CHANGELOG_ENTRY.md >> CHANGELOG.md
              echo "" >> CHANGELOG.md
              tail -n +2 CHANGELOG.md.bak >> CHANGELOG.md
            else
              echo -e "# Changelog\n" > CHANGELOG.md
              cat CHANGELOG_ENTRY.md >> CHANGELOG.md
            fi
          fi

          echo "generated=true" >> $GITHUB_OUTPUT

          log_release_event "changelog_generation" "completed" "Changelog generated successfully"

      - name: Generate SBOM
        if: ${{ inputs.generate_sbom == true }}
        continue-on-error: true
        run: |
          source ./release-logger.sh

          log_release_event "sbom_generation" "started" "Generating Software Bill of Materials"

          # Install SBOM generator
          npm install -g @cyclonedx/cyclonedx-npm

          # Generate SBOM in CycloneDX format
          # Note: Using || true to prevent failure on warnings
          cyclonedx-npm --output-format json --output-file sbom.json || {
            echo "::warning::SBOM generation encountered issues but continuing"
            echo '{"components":[],"metadata":{"timestamp":"'$(date -u +%Y-%m-%dT%H:%M:%SZ)'"}}' > sbom.json
          }

          # Add release metadata to SBOM
          jq --arg version "${{ steps.version.outputs.version }}" \
             --arg timestamp "$(date -u +%Y-%m-%dT%H:%M:%SZ)" \
             --arg sha "${{ github.sha }}" \
             '.metadata.component.version = $version |
              .metadata.timestamp = $timestamp |
              .metadata.component["bom-ref"] = $sha' \
             sbom.json > sbom-release.json

          mv sbom-release.json sbom.json

          log_release_event "sbom_generation" "completed" "SBOM generated successfully" \
            "format" "CycloneDX" \
            "components" "$(jq '.components | length' sbom.json)"

      - name: Upload Version Artifacts
        uses: actions/upload-artifact@v4
        with:
          name: version-artifacts-${{ github.run_id }}
          path: |
            release-events.jsonl
            CHANGELOG.md
            CHANGELOG_ENTRY.md
            sbom.json
          retention-days: 90

  # Release signing
  release_signing:
    name: 🔏 Release Signing
    needs: [release_init, version]
    if: inputs.require_signatures == true
    runs-on: ubuntu-latest
    outputs:
      signed: ${{ steps.sign.outputs.signed }}
      signature_files: ${{ steps.sign.outputs.files }}
    steps:
      - uses: actions/checkout@v4
        with:
          fetch-depth: 0
          ref: ${{ github.sha }}

      - name: Download Version Artifacts
        uses: actions/download-artifact@v4
        with:
          name: version-artifacts-${{ github.run_id }}

      - name: Setup Signing Environment
        id: setup
        run: |
          # Install signing tools
          if [ "${{ runner.os }}" == "Linux" ]; then
            sudo apt-get update
            sudo apt-get install -y gnupg2
          fi

          # Check if signing key is available
          if [ -n "${{ secrets.RELEASE_SIGNING_KEY }}" ]; then
            echo "✅ Signing key available"
            echo "signing_available=true" >> $GITHUB_OUTPUT
          else
            echo "⚠️ No signing key available"
            if [ "${{ inputs.require_signatures }}" == "true" ]; then
              echo "::error::Signatures required but RELEASE_SIGNING_KEY not configured"
              exit 1
            fi
            echo "signing_available=false" >> $GITHUB_OUTPUT
          fi

      - name: Import Signing Key
        if: steps.setup.outputs.signing_available == 'true'
        run: |
          # Import GPG key
          echo "${{ secrets.RELEASE_SIGNING_KEY }}" | base64 -d > signing.key

          if [ -n "${{ secrets.SIGNING_KEY_PASSPHRASE }}" ]; then
            echo "${{ secrets.SIGNING_KEY_PASSPHRASE }}" | \
              gpg --batch --yes --passphrase-fd 0 --import signing.key
          else
            gpg --batch --yes --import signing.key
          fi

          rm -f signing.key

          # List imported keys
          gpg --list-secret-keys

          # Configure git
          git config --global user.signingkey "${{ secrets.SIGNING_KEY_ID || secrets.RELEASE_SIGNING_KEY_ID }}"
          git config --global commit.gpgsign true
          git config --global tag.gpgsign true

      - name: Sign Release Artifacts
        id: sign
        if: steps.setup.outputs.signing_available == 'true'
        run: |
          # Function to sign files
          sign_artifact() {
            local file="$1"
            local sig_file="${file}.sig"
            local sha_file="${file}.sha256"

            if [ -f "$file" ]; then
              # Create detached signature
              gpg --armor --detach-sign \
                --local-user "${{ secrets.SIGNING_KEY_ID || secrets.RELEASE_SIGNING_KEY_ID }}" \
                --output "$sig_file" \
                "$file"

              # Generate checksum
              sha256sum "$file" | cut -d' ' -f1 > "$sha_file"

              echo "✅ Signed: $file"
              return 0
            else
              echo "⚠️ File not found: $file"
              return 1
            fi
          }

          # Sign release artifacts
          SIGNED_FILES=()

          # Sign changelog
          if sign_artifact "CHANGELOG.md"; then
            SIGNED_FILES+=("CHANGELOG.md")
          fi

          # Sign SBOM if generated
          if [ -f "sbom.json" ] && sign_artifact "sbom.json"; then
            SIGNED_FILES+=("sbom.json")
          fi

          # Sign package.json
          if sign_artifact "package.json"; then
            SIGNED_FILES+=("package.json")
          fi

          # Create release manifest
          cat > release-manifest.json << EOF
          {
            "version": "${{ needs.version.outputs.version }}",
            "tag": "${{ needs.version.outputs.tag }}",
            "timestamp": "$(date -u +%Y-%m-%dT%H:%M:%SZ)",
            "sha": "${{ github.sha }}",
            "signed_by": "${{ secrets.SIGNING_KEY_ID || 'release-bot' }}",
            "artifacts": [
          EOF

          # Add artifact entries
          first=true
          for file in "${SIGNED_FILES[@]}"; do
            if [ "$first" != "true" ]; then
              echo "," >> release-manifest.json
            fi
            first=false

            cat >> release-manifest.json << EOF
              {
                "name": "$file",
                "sha256": "$(cat ${file}.sha256)",
                "signature": "$(cat ${file}.sig | base64 -w0)"
              }
          EOF
          done

          cat >> release-manifest.json << EOF
            ]
          }
          EOF

          # Sign the manifest
          sign_artifact "release-manifest.json"

          echo "signed=true" >> $GITHUB_OUTPUT
          echo "files=${SIGNED_FILES[*]}" >> $GITHUB_OUTPUT

      - name: Create Signed Git Tag
        if: steps.setup.outputs.signing_available == 'true'
        run: |
          # Create signed tag
          if [ -n "${{ secrets.SIGNING_KEY_PASSPHRASE }}" ]; then
            echo "${{ secrets.SIGNING_KEY_PASSPHRASE }}" | \
              git tag -s "${{ needs.version.outputs.tag }}" \
              -m "Release ${{ needs.version.outputs.version }}" \
              -m "Signed-off-by: ${{ github.actor }}" \
              -m "Correlation ID: ${{ needs.release_init.outputs.correlation_id }}"
          else
            git tag -s "${{ needs.version.outputs.tag }}" \
              -m "Release ${{ needs.version.outputs.version }}" \
              -m "Signed-off-by: ${{ github.actor }}" \
              -m "Correlation ID: ${{ needs.release_init.outputs.correlation_id }}"
          fi

          echo "✅ Created signed tag: ${{ needs.version.outputs.tag }}"

      - name: Upload Signed Artifacts
        if: steps.sign.outputs.signed == 'true'
        uses: actions/upload-artifact@v4
        with:
          name: signed-artifacts-${{ github.run_id }}
          path: |
            *.sig
            *.sha256
            release-manifest.json
          retention-days: 365

  # Release attestation
  release_attestation:
    name: 📜 Release Attestation
    needs: [release_init, version, quality, release_signing]
    if: always() && !cancelled() && needs.version.result == 'success'
    runs-on: ubuntu-latest
    outputs:
      attestation_created: ${{ steps.attestation.outputs.created }}
      attestation_url: ${{ steps.attestation.outputs.url }}
    steps:
      - name: Generate SLSA Provenance
        id: provenance
        run: |
          # Create SLSA provenance attestation
          cat > provenance.json << EOF
          {
            "_type": "https://in-toto.io/Statement/v0.1",
            "predicateType": "https://slsa.dev/provenance/v0.2",
            "subject": [{
              "name": "${{ github.repository }}",
              "digest": {
                "sha256": "${{ github.sha }}"
              }
            }],
            "predicate": {
              "builder": {
                "id": "https://github.com/actions/runner"
              },
              "buildType": "https://github.com/slsa-framework/slsa-github-generator/generic@v1",
              "invocation": {
                "configSource": {
                  "uri": "git+https://github.com/${{ github.repository }}@${{ github.ref }}",
                  "digest": {
                    "sha1": "${{ github.sha }}"
                  },
                  "entryPoint": ".github/workflows/release.yml"
                },
                "parameters": {
                  "environment": "${{ inputs.environment }}",
                  "version": "${{ needs.version.outputs.version }}",
                  "release_strategy": "${{ inputs.release_strategy }}",
                  "emergency_release": ${{ inputs.emergency_release }},
                  "approval_required": ${{ inputs.require_approval }},
                  "signatures_required": ${{ inputs.require_signatures }}
                },
                "environment": {
                  "github_run_id": "${{ github.run_id }}",
                  "github_run_number": "${{ github.run_number }}",
                  "github_actor": "${{ github.actor }}",
                  "github_event_name": "${{ github.event_name }}"
                }
              },
              "buildConfig": {
                "version": 1,
                "steps": [
                  {
                    "command": ["quality-checks"],
                    "env": null
                  },
                  {
                    "command": ["version-determination"],
                    "env": null
                  },
                  {
                    "command": ["release-creation"],
                    "env": null
                  }
                ]
              },
              "metadata": {
                "completeness": {
                  "parameters": true,
                  "environment": true,
                  "materials": false
                },
                "reproducible": false,
                "buildStartedOn": "$(date -u +%Y-%m-%dT%H:%M:%SZ)",
                "buildFinishedOn": "$(date -u +%Y-%m-%dT%H:%M:%SZ)"
              }
            }
          }
          EOF

      - name: Create Release Attestation
        id: attestation
        run: |
          # Create comprehensive release attestation
          cat > release-attestation.json << EOF
          {
            "version": "${{ needs.version.outputs.version }}",
            "tag": "${{ needs.version.outputs.tag }}",
            "timestamp": "$(date -u +%Y-%m-%dT%H:%M:%SZ)",
            "correlation_id": "${{ needs.release_init.outputs.correlation_id }}",
            "environment": "${{ inputs.environment }}",
            "attestations": {
              "quality": {
                "passed": ${{ needs.quality.result == 'success' }},
                "skipped_checks": "${{ inputs.skip_jobs }}",
                "workflow_result": "${{ needs.quality.result }}"
              },
              "approvals": {
                "required": ${{ inputs.require_approval }},
                "received": ${{ needs.release_approval.outputs.approved == 'true' || inputs.require_approval == false }},
                "approver": "${{ needs.release_approval.outputs.approver || 'N/A' }}",
                "approval_time": "${{ needs.release_approval.outputs.approval_time || 'N/A' }}"
              },
              "signatures": {
                "required": ${{ inputs.require_signatures }},
                "artifacts_signed": ${{ needs.release_signing.outputs.signed == 'true' }},
                "signed_files": "${{ needs.release_signing.outputs.signature_files || 'none' }}"
              },
              "compliance": {
                "frameworks": ["SOC2", "ISO27001"],
                "emergency_release": ${{ inputs.emergency_release }},
                "blackout_override": ${{ inputs.override_blackout }},
                "dependency_check": ${{ inputs.check_dependencies }}
              },
              "integrity": {
                "source_sha": "${{ github.sha }}",
                "repository": "${{ github.repository }}",
                "ref": "${{ github.ref }}",
                "actor": "${{ github.actor }}"
              },
              "sbom": {
                "generated": ${{ inputs.generate_sbom }},
                "format": "CycloneDX",
                "version": "1.4"
              }
            },
            "metadata": {
              "workflow_id": "${{ github.run_id }}",
              "workflow_url": "https://github.com/${{ github.repository }}/actions/runs/${{ github.run_id }}",
              "initiated_by": "${{ github.actor }}",
              "event_type": "${{ github.event_name }}"
            }
          }
          EOF

          echo "created=true" >> $GITHUB_OUTPUT
          echo "url=https://github.com/${{ github.repository }}/actions/runs/${{ github.run_id }}/artifacts" >> $GITHUB_OUTPUT

      - name: Store Attestations
        uses: actions/upload-artifact@v4
        with:
          name: release-attestations-${{ needs.version.outputs.version }}
          path: |
            provenance.json
            release-attestation.json
          retention-days: 365

  # Create GitHub Release with enterprise features
  github_release:
    name: 🎉 Create GitHub Release
    needs: [release_init, version, release_signing, release_attestation]
<<<<<<< HEAD
=======
    if: |
      always() &&
      !cancelled() &&
      needs.version.result == 'success' &&
      needs.release_attestation.result == 'success' &&
      (needs.release_signing.result == 'success' || needs.release_signing.result == 'skipped')
    runs-on: ubuntu-latest
>>>>>>> a1827d2d
    if: |
      always() &&
      !cancelled() &&
      needs.version.result == 'success' &&
      (needs.release_signing.result == 'success' || needs.release_signing.result == 'skipped') &&
      (needs.release_attestation.result == 'success' || needs.release_attestation.result == 'skipped')
    runs-on: ubuntu-latest
    outputs:
      release_url: ${{ steps.create_release.outputs.html_url }}
      release_id: ${{ steps.create_release.outputs.id }}
      upload_url: ${{ steps.create_release.outputs.upload_url }}
    steps:
      - uses: actions/checkout@v4
        with:
          fetch-depth: 0

      - name: Download All Artifacts
        uses: actions/download-artifact@v4
        with:
          pattern: '*-${{ github.run_id }}'

      - name: Generate Release Notes
        id: release_notes
        run: |
          # Create release notes
          cat > RELEASE_NOTES.md << 'EOF'
          # Release ${{ needs.version.outputs.version }}

          ## 📊 Release Information
          - **Version**: ${{ needs.version.outputs.version }}
          - **Environment**: ${{ inputs.environment }}
          - **Release Date**: $(date +"%Y-%m-%d %H:%M:%S UTC")
          - **Release ID**: ${{ needs.release_init.outputs.correlation_id }}
          - **Emergency Release**: ${{ inputs.emergency_release && '⚠️ Yes' || 'No' }}

          ## 🔐 Security & Compliance
          - **Signed Release**: ${{ needs.release_signing.outputs.signed == 'true' && '✅ Yes' || '❌ No' }}
          - **Approval Required**: ${{ inputs.require_approval && '✅ Yes' || 'No' }}
          - **SBOM Generated**: ${{ inputs.generate_sbom && '✅ Yes' || 'No' }}
          - **Attestation**: ✅ [View Attestation](${{ needs.release_attestation.outputs.attestation_url }})

          ## 📝 Changelog
          EOF

          # Include changelog content
          if [ -f "version-artifacts-${{ github.run_id }}/CHANGELOG_ENTRY.md" ]; then
            cat "version-artifacts-${{ github.run_id }}/CHANGELOG_ENTRY.md" >> RELEASE_NOTES.md
          fi

          # Add verification instructions if signed
          if [ "${{ needs.release_signing.outputs.signed }}" == "true" ]; then
            cat >> RELEASE_NOTES.md << 'EOF'

          ## 🔒 Verification

          This release is cryptographically signed. To verify:

          ```bash
          # Download signature files
          curl -L -o release-manifest.json.sig <signature-url>
          curl -L -o release-manifest.json <manifest-url>

          # Import public key
          gpg --import release-key.pub

          # Verify signature
          gpg --verify release-manifest.json.sig release-manifest.json
          ```
          EOF
          fi

          cat >> RELEASE_NOTES.md << 'EOF'

          ## 🔗 Links
          - [Workflow Run](https://github.com/${{ github.repository }}/actions/runs/${{ github.run_id }})
          - [Compare Changes](https://github.com/${{ github.repository }}/compare/${{ github.event.before }}...${{ needs.version.outputs.tag }})
          EOF

      - name: Create GitHub Release
        id: create_release
        env:
          GITHUB_TOKEN: ${{ github.token }}
        run: |
          # Prepare release data
          RELEASE_DATA=$(jq -n \
            --arg tag "${{ needs.version.outputs.tag }}" \
            --arg name "Release ${{ needs.version.outputs.version }}" \
            --arg body "$(cat RELEASE_NOTES.md)" \
            --arg target "${{ github.sha }}" \
            --argjson prerelease "${{ needs.version.outputs.prerelease == 'true' }}" \
            --argjson draft false \
            '{
              tag_name: $tag,
              name: $name,
              body: $body,
              target_commitish: $target,
              prerelease: $prerelease,
              draft: $draft
            }')

          # Create release
          RESPONSE=$(curl -X POST \
            -H "Authorization: token $GITHUB_TOKEN" \
            -H "Accept: application/vnd.github.v3+json" \
            -d "$RELEASE_DATA" \
            "https://api.github.com/repos/${{ github.repository }}/releases")

          # Check if the request was successful
          if echo "$RESPONSE" | jq -e '.message' > /dev/null 2>&1; then
            echo "Error creating release: $(echo "$RESPONSE" | jq -r '.message')"
            echo "Full response: $RESPONSE"
            exit 1
          fi

          # Extract release information
          echo "$RESPONSE" | jq -r '.html_url' > .release_url
          echo "$RESPONSE" | jq -r '.id' > .release_id
          echo "$RESPONSE" | jq -r '.upload_url' > .upload_url

          # Verify the tag was created
          echo "Release created successfully!"
          echo "Release URL: $(cat .release_url)"
          echo "Tag: ${{ needs.version.outputs.tag }}"

          echo "html_url=$(cat .release_url)" >> $GITHUB_OUTPUT
          echo "id=$(cat .release_id)" >> $GITHUB_OUTPUT
          echo "upload_url=$(cat .upload_url)" >> $GITHUB_OUTPUT

      - name: Upload Release Assets
        if: needs.release_signing.outputs.signed == 'true'
        env:
          GITHUB_TOKEN: ${{ github.token }}
        run: |
          UPLOAD_URL=$(cat .upload_url | sed 's/{?name,label}//')

          # Upload signature files
          for sig_file in signed-artifacts-${{ github.run_id }}/*.sig; do
            if [ -f "$sig_file" ]; then
              filename=$(basename "$sig_file")
              curl -X POST \
                -H "Authorization: token $GITHUB_TOKEN" \
                -H "Content-Type: application/pgp-signature" \
                --data-binary @"$sig_file" \
                "${UPLOAD_URL}?name=${filename}"
            fi
          done

          # Upload checksums
          for sha_file in signed-artifacts-${{ github.run_id }}/*.sha256; do
            if [ -f "$sha_file" ]; then
              filename=$(basename "$sha_file")
              curl -X POST \
                -H "Authorization: token $GITHUB_TOKEN" \
                -H "Content-Type: text/plain" \
                --data-binary @"$sha_file" \
                "${UPLOAD_URL}?name=${filename}"
            fi
          done

          # Upload release manifest
          if [ -f "signed-artifacts-${{ github.run_id }}/release-manifest.json" ]; then
            curl -X POST \
              -H "Authorization: token $GITHUB_TOKEN" \
              -H "Content-Type: application/json" \
              --data-binary @"signed-artifacts-${{ github.run_id }}/release-manifest.json" \
              "${UPLOAD_URL}?name=release-manifest.json"
          fi

          # Upload SBOM if generated
          if [ -f "version-artifacts-${{ github.run_id }}/sbom.json" ]; then
            curl -X POST \
              -H "Authorization: token $GITHUB_TOKEN" \
              -H "Content-Type: application/json" \
              --data-binary @"version-artifacts-${{ github.run_id }}/sbom.json" \
              "${UPLOAD_URL}?name=sbom.json"
          fi

  # Sentry Release Creation
  sentry_release:
    name: 🚨 Create Sentry Release
    needs: [release_init, version, github_release]
    runs-on: ubuntu-latest
    if: |
      always() &&
      !cancelled() &&
      needs.github_release.result == 'success'
    outputs:
      sentry_release_created: ${{ steps.set_outputs.outputs.created }}
      sentry_release_url: ${{ steps.set_outputs.outputs.url }}
    steps:
      - uses: actions/checkout@v4
        with:
          fetch-depth: 0

      - name: Check Sentry Configuration
        id: check_config
        env:
          SENTRY_AUTH_TOKEN: ${{ secrets.SENTRY_AUTH_TOKEN }}
          SENTRY_ORG: ${{ secrets.SENTRY_ORG }}
          SENTRY_PROJECT: ${{ secrets.SENTRY_PROJECT }}
        run: |
          # Check if all required Sentry secrets are available
          if [ -z "$SENTRY_AUTH_TOKEN" ] || [ -z "$SENTRY_ORG" ] || [ -z "$SENTRY_PROJECT" ]; then
            echo "⚠️ Sentry configuration incomplete - skipping Sentry release" >> $GITHUB_STEP_SUMMARY
            echo "configured=false" >> $GITHUB_OUTPUT
            # Set default outputs for skipped job
            echo "created=false" >> $GITHUB_OUTPUT
            echo "url=" >> $GITHUB_OUTPUT
          else
            echo "✅ Sentry configuration verified" >> $GITHUB_STEP_SUMMARY
            echo "configured=true" >> $GITHUB_OUTPUT
          fi

      - name: Create Sentry Release
        id: sentry
        if: steps.check_config.outputs.configured == 'true'
        uses: getsentry/action-release@v1
        env:
          SENTRY_AUTH_TOKEN: ${{ secrets.SENTRY_AUTH_TOKEN }}
          SENTRY_ORG: ${{ secrets.SENTRY_ORG }}
          SENTRY_PROJECT: ${{ secrets.SENTRY_PROJECT }}
        with:
          environment: ${{ inputs.environment }}
          version: ${{ needs.version.outputs.version }}
          sourcemaps: ${{ inputs.sourcemaps }}

      - name: Update Release Summary
        if: steps.check_config.outputs.configured == 'true' && steps.sentry.outcome == 'success'
        run: |
          echo "## 🚨 Sentry Release" >> $GITHUB_STEP_SUMMARY
          echo "" >> $GITHUB_STEP_SUMMARY
          echo "✅ Sentry release created successfully" >> $GITHUB_STEP_SUMMARY
          echo "- **Version**: ${{ needs.version.outputs.version }}" >> $GITHUB_STEP_SUMMARY
          echo "- **Environment**: ${{ inputs.environment }}" >> $GITHUB_STEP_SUMMARY
          if [ -n "${{ inputs.sourcemaps }}" ]; then
            echo "- **Source Maps**: Uploaded from \`${{ inputs.sourcemaps }}\`" >> $GITHUB_STEP_SUMMARY
          fi
          echo "- **Organization**: ${{ secrets.SENTRY_ORG }}" >> $GITHUB_STEP_SUMMARY
          echo "- **Project**: ${{ secrets.SENTRY_PROJECT }}" >> $GITHUB_STEP_SUMMARY

      - name: Set Outputs
        if: always()
        id: set_outputs
        run: |
          # Set outputs based on whether Sentry was configured and successful
          if [ "${{ steps.check_config.outputs.configured }}" == "true" ] && [ "${{ steps.sentry.outcome }}" == "success" ]; then
            echo "created=true" >> $GITHUB_OUTPUT
            echo "url=https://sentry.io/organizations/${{ secrets.SENTRY_ORG }}/releases/${{ needs.version.outputs.version }}/" >> $GITHUB_OUTPUT
          else
            echo "created=false" >> $GITHUB_OUTPUT
            echo "url=" >> $GITHUB_OUTPUT
          fi

  # Check Jira Setup
  checks_jira_setup:
    name: 📋 Check Jira Setup
    needs: [version]
    runs-on: ubuntu-latest
    outputs:
      has_jira_setup: ${{ steps.check.outputs.has_jira_setup }}
    steps:
      - name: Checkout
        uses: actions/checkout@v4
      - uses: noliran/branch-based-secrets@v1
        with:
          secrets: JIRA_AUTOMATION_WEBHOOK
      - name: Check Jira Configuration
        id: check
        run: |
          if [[ -z "${JIRA_AUTOMATION_WEBHOOK}" ]]; then
            echo "⚠️ Jira automation webhook not configured - skipping Jira release" >> $GITHUB_STEP_SUMMARY
            echo "has_jira_setup=false" >> $GITHUB_OUTPUT
          else
            echo "✅ Jira configuration verified" >> $GITHUB_STEP_SUMMARY
            echo "has_jira_setup=true" >> $GITHUB_OUTPUT
          fi
        shell: bash
        env:
          JIRA_AUTOMATION_WEBHOOK: ${{ secrets[env.JIRA_AUTOMATION_WEBHOOK_NAME] }}

  # Create Jira Release
  jira_release:
    name: 📋 Create Jira Release
    runs-on: ubuntu-latest
    if: |
      always() &&
<<<<<<< HEAD
      (needs.version.result == 'success' || needs.version.result == 'skipped') &&
=======
      (needs.version.result == 'success' || needs.version.result == 'skipped') && 
      !cancelled() &&
>>>>>>> a1827d2d
      needs.checks_jira_setup.outputs.has_jira_setup == 'true'
    needs: [version, checks_jira_setup]
    outputs:
      jira_release_created: ${{ steps.create.outputs.created }}
      jira_release_url: ${{ steps.create.outputs.url }}
    steps:
      - name: Checkout
        uses: actions/checkout@v4
      - uses: noliran/branch-based-secrets@v1
        with:
          secrets: JIRA_AUTOMATION_WEBHOOK
      - name: Create Jira Release
        id: create
        continue-on-error: true
        uses: GeoWerkstatt/create-jira-release@v1
        with:
          jira-project-key: ${{ vars.JIRA_PROJECT_KEY }}
          jira-automation-webhook: ${{ secrets[env.JIRA_AUTOMATION_WEBHOOK_NAME] }}
          build-version: "${{ github.event.repository.name }} v${{ needs.version.outputs.version }}"
      - name: Update Release Summary
        if: steps.create.outcome == 'success'
        run: |
          echo "## 📋 Jira Release" >> $GITHUB_STEP_SUMMARY
          echo "" >> $GITHUB_STEP_SUMMARY
          echo "✅ Jira release created successfully" >> $GITHUB_STEP_SUMMARY
          echo "- **Version**: ${{ needs.version.outputs.version }}" >> $GITHUB_STEP_SUMMARY
          echo "- **Project**: ${{ vars.JIRA_PROJECT_KEY }}" >> $GITHUB_STEP_SUMMARY
          echo "- **Build Version**: ${{ github.event.repository.name }} v${{ needs.version.outputs.version }}" >> $GITHUB_STEP_SUMMARY
      - name: Set Outputs
        if: always()
        run: |
          if [ "${{ steps.create.outcome }}" == "success" ]; then
            echo "created=true" >> $GITHUB_OUTPUT
            echo "url=https://${{ vars.JIRA_BASE_URL || 'company.atlassian.net' }}/projects/${{ vars.JIRA_PROJECT_KEY }}/versions" >> $GITHUB_OUTPUT
          else
            echo "created=false" >> $GITHUB_OUTPUT
            echo "url=" >> $GITHUB_OUTPUT
          fi

  # Release compliance validation
  release_compliance:
    name: ✅ Release Compliance
    needs:
      [
        release_init,
        version,
        quality,
        release_signing,
        release_attestation,
        github_release,
        sentry_release,
        jira_release,
      ]
    if: always()
    runs-on: ubuntu-latest
    outputs:
      status: ${{ steps.compliance.outputs.status }}
      report_url: ${{ steps.compliance.outputs.report_url }}
    steps:
      - name: Download All Artifacts
        uses: actions/download-artifact@v4
        with:
          pattern: '*-${{ github.run_id }}'

      - name: Compliance Validation
        id: compliance
        run: |
          # Initialize compliance checks
          COMPLIANCE_PASSED=true
          COMPLIANCE_ISSUES=()

          # Check 1: Required approvals
          if [ "${{ inputs.require_approval }}" == "true" ]; then
            if [ "${{ needs.release_approval.outputs.approved }}" != "true" ]; then
              COMPLIANCE_PASSED=false
              COMPLIANCE_ISSUES+=("Missing required approval")
            fi
          fi

          # Check 2: Required signatures
          if [ "${{ inputs.require_signatures }}" == "true" ]; then
            if [ "${{ needs.release_signing.outputs.signed }}" != "true" ]; then
              COMPLIANCE_PASSED=false
              COMPLIANCE_ISSUES+=("Missing required signatures")
            fi
          fi

          # Check 3: Quality gates
          if [ "${{ needs.quality.result }}" != "success" ] && [ "${{ needs.quality.result }}" != "skipped" ]; then
            COMPLIANCE_PASSED=false
            COMPLIANCE_ISSUES+=("Quality checks failed")
          fi

          # Check 4: Attestation
          if [ ! -f "release-attestations-${{ needs.version.outputs.version }}/release-attestation.json" ]; then
            COMPLIANCE_PASSED=false
            COMPLIANCE_ISSUES+=("Missing release attestation")
          fi

          # Check 5: Emergency release documentation
          if [ "${{ inputs.emergency_release }}" == "true" ]; then
            echo "⚠️ Emergency release - additional documentation required"
          fi

          # Generate compliance report
          cat > compliance-report.json << EOF
          {
            "release_version": "${{ needs.version.outputs.version }}",
            "compliance_status": "$([[ $COMPLIANCE_PASSED == true ]] && echo 'PASSED' || echo 'FAILED')",
            "timestamp": "$(date -u +%Y-%m-%dT%H:%M:%SZ)",
            "correlation_id": "${{ needs.release_init.outputs.correlation_id }}",
            "frameworks": {
              "SOC2": {
                "CC8.1_change_management": true,
                "CC7.2_monitoring": true,
                "CC7.3_security_monitoring": ${{ needs.release_signing.outputs.signed == 'true' }},
                "CC6.1_logical_access": ${{ inputs.require_approval }}
              },
              "ISO27001": {
                "A.12.1_operational_procedures": true,
                "A.14.2_secure_development": true,
                "A.12.4_logging_monitoring": true,
                "A.14.2.8_security_testing": ${{ needs.quality.result == 'success' }}
              },
              "SLSA": {
                "level": ${{ needs.release_signing.outputs.signed == 'true' && '2' || '1' }},
                "source": true,
                "build": true,
                "provenance": true,
                "common_requirements": true
              }
            },
            "checks": {
              "approvals": {
                "required": ${{ inputs.require_approval }},
                "completed": ${{ needs.release_approval.outputs.approved == 'true' || inputs.require_approval == false }}
              },
              "signatures": {
                "required": ${{ inputs.require_signatures }},
                "completed": ${{ needs.release_signing.outputs.signed == 'true' || inputs.require_signatures == false }}
              },
              "quality": {
                "passed": ${{ needs.quality.result == 'success' || needs.quality.result == 'skipped' }},
                "skipped_checks": "${{ inputs.skip_jobs }}"
              },
              "attestation": {
                "created": ${{ needs.release_attestation.outputs.attestation_created == 'true' }}
              },
              "emergency_release": ${{ inputs.emergency_release }},
              "blackout_override": ${{ inputs.override_blackout }}
            },
            "issues": $(printf '%s\n' "${COMPLIANCE_ISSUES[@]}" | jq -R . | jq -s .)
          }
          EOF

          # Set outputs
          echo "status=$([[ $COMPLIANCE_PASSED == true ]] && echo 'PASSED' || echo 'FAILED')" >> $GITHUB_OUTPUT
          echo "report_url=https://github.com/${{ github.repository }}/actions/runs/${{ github.run_id }}/artifacts" >> $GITHUB_OUTPUT

          # Summary
          echo "## ✅ Compliance Validation" >> $GITHUB_STEP_SUMMARY
          echo "" >> $GITHUB_STEP_SUMMARY
          echo "**Status**: $([[ $COMPLIANCE_PASSED == true ]] && echo '✅ PASSED' || echo '❌ FAILED')" >> $GITHUB_STEP_SUMMARY
          echo "**Frameworks**: SOC2, ISO27001, SLSA Level ${{ needs.release_signing.outputs.signed == 'true' && '2' || '1' }}" >> $GITHUB_STEP_SUMMARY

          if [ ${#COMPLIANCE_ISSUES[@]} -gt 0 ]; then
            echo "" >> $GITHUB_STEP_SUMMARY
            echo "### Issues Found" >> $GITHUB_STEP_SUMMARY
            printf -- '- %s\n' "${COMPLIANCE_ISSUES[@]}" >> $GITHUB_STEP_SUMMARY
          fi

      - name: Generate Compliance Evidence Package
        run: |
          # Create evidence package
          mkdir -p compliance-evidence

          # Copy all compliance-related artifacts
          find . -name "release-attestation*.json" -exec cp {} compliance-evidence/ \;
          find . -name "provenance.json" -exec cp {} compliance-evidence/ \;
          find . -name "compliance-report.json" -exec cp {} compliance-evidence/ \;
          find . -name "release-manifest.json*" -exec cp {} compliance-evidence/ \;
          find . -name "*.sig" -exec cp {} compliance-evidence/ \;
          find . -name "*.sha256" -exec cp {} compliance-evidence/ \;

          # Create evidence summary
          cat > compliance-evidence/README.md << EOF
          # Release Compliance Evidence Package

          **Release Version**: ${{ needs.version.outputs.version }}
          **Generated**: $(date -u +%Y-%m-%dT%H:%M:%SZ)
          **Environment**: ${{ inputs.environment }}
          **Correlation ID**: ${{ needs.release_init.outputs.correlation_id }}

          ## Contents

          - Release attestations and provenance
          - Digital signatures (if applicable)
          - Compliance validation report
          - Release manifest with checksums
          - Approval records (if applicable)

          ## Compliance Status

          **Overall Status**: ${{ steps.compliance.outputs.status }}

          This release complies with:
          - SOC 2 Type II
          - ISO 27001:2022
          - SLSA Level ${{ needs.release_signing.outputs.signed == 'true' && '2' || '1' }}

          ## Verification Instructions

          1. Verify signatures using the provided .sig files
          2. Check SHA256 checksums against artifacts
          3. Review attestation for build provenance
          4. Validate compliance report status

          ## Retention

          This evidence package should be retained for 7 years per compliance requirements.
          EOF

          # Create tarball
          tar -czf compliance-evidence-${{ needs.version.outputs.version }}.tar.gz compliance-evidence/

      - name: Store Compliance Evidence
        uses: actions/upload-artifact@v4
        with:
          name: compliance-evidence-${{ needs.version.outputs.version }}
          path: compliance-evidence-${{ needs.version.outputs.version }}.tar.gz
          retention-days: 2555 # 7 years for compliance

  # Final release summary
  release_summary:
    name: 📋 Release Summary
    needs:
      [
        release_init,
        quality,
        version,
        release_signing,
        release_attestation,
        github_release,
        sentry_release,
        jira_release,
        release_compliance,
      ]
    if: always()
    runs-on: ubuntu-latest
    steps:
      - name: Generate Final Summary
        run: |
          # Create comprehensive summary
          cat >> $GITHUB_STEP_SUMMARY << 'EOF'

          # 🎉 Enterprise Release Complete

          ## Release Information
          - **Version**: ${{ needs.version.outputs.version }}
          - **Tag**: ${{ needs.version.outputs.tag }}
          - **Environment**: ${{ inputs.environment }}
          - **Correlation ID**: ${{ needs.release_init.outputs.correlation_id }}

          ## Enterprise Features
          - **Approval Required**: ${{ inputs.require_approval && '✅ Yes' || '❌ No' }}
          - **Signatures**: ${{ needs.release_signing.outputs.signed == 'true' && '✅ Signed' || '❌ Not Signed' }}
          - **SBOM**: ${{ inputs.generate_sbom && '✅ Generated' || '❌ Not Generated' }}
          - **Compliance**: ${{ needs.release_compliance.outputs.status }}

          ## Execution Summary
          - **Total Duration**: $(($(date +%s) - ${{ needs.release_init.outputs.start_time }}))s
          - **Quality Checks**: ${{ needs.quality.result }}
          - **Version Creation**: ${{ needs.version.result }}
          - **GitHub Release**: ${{ needs.github_release.result }}

          ## Outputs
          - **Release URL**: ${{ needs.github_release.outputs.release_url || 'N/A' }}
          - **Attestation**: ${{ needs.release_attestation.outputs.attestation_url || 'N/A' }}
          - **Compliance Report**: ${{ needs.release_compliance.outputs.report_url || 'N/A' }}
          - **Sentry Release**: ${{ needs.sentry_release.outputs.sentry_release_url || 'Not configured' }}
          - **Jira Release**: ${{ needs.jira_release.outputs.jira_release_url || 'Not configured' }}

          ## Security & Compliance
          - ✅ Audit trail generated
          - ✅ Release attestation created
          - ✅ Compliance evidence packaged
          - ${{ needs.release_signing.outputs.signed == 'true' && '✅ Release signed' || '⚠️ Release not signed' }}

          ## Next Steps
          1. Review the release at ${{ needs.github_release.outputs.release_url || 'GitHub Releases page' }}
          2. Verify signatures if applicable
          3. Review compliance report
          4. Monitor deployment if applicable
          EOF

          # Set workflow status
          if [ "${{ needs.github_release.result }}" == "success" ] && [ "${{ needs.release_compliance.outputs.status }}" == "PASSED" ]; then
            echo "✅ Enterprise release completed successfully!" >> $GITHUB_STEP_SUMMARY
          else
            echo "⚠️ Release completed with issues. Please review the compliance report." >> $GITHUB_STEP_SUMMARY
          fi<|MERGE_RESOLUTION|>--- conflicted
+++ resolved
@@ -917,16 +917,6 @@
   github_release:
     name: 🎉 Create GitHub Release
     needs: [release_init, version, release_signing, release_attestation]
-<<<<<<< HEAD
-=======
-    if: |
-      always() &&
-      !cancelled() &&
-      needs.version.result == 'success' &&
-      needs.release_attestation.result == 'success' &&
-      (needs.release_signing.result == 'success' || needs.release_signing.result == 'skipped')
-    runs-on: ubuntu-latest
->>>>>>> a1827d2d
     if: |
       always() &&
       !cancelled() &&
@@ -1213,12 +1203,8 @@
     runs-on: ubuntu-latest
     if: |
       always() &&
-<<<<<<< HEAD
-      (needs.version.result == 'success' || needs.version.result == 'skipped') &&
-=======
       (needs.version.result == 'success' || needs.version.result == 'skipped') && 
       !cancelled() &&
->>>>>>> a1827d2d
       needs.checks_jira_setup.outputs.has_jira_setup == 'true'
     needs: [version, checks_jira_setup]
     outputs:
