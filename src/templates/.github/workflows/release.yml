--- conflicted
+++ resolved
@@ -761,17 +761,12 @@
   # Release attestation
   release_attestation:
     name: 📜 Release Attestation
-<<<<<<< HEAD
     needs: [release_init, version, quality, release_signing, release_approval]
-    if: always() && !cancelled() && needs.version.result == 'success'
-=======
-    needs: [release_init, version, quality, release_signing]
     if: |
       always() &&
       !cancelled() &&
       needs.version.result == 'success' &&
       (needs.release_signing.result == 'success' || needs.release_signing.result == 'skipped')
->>>>>>> a1b2e7a8
     runs-on: ubuntu-latest
     outputs:
       attestation_created: ${{ steps.attestation.outputs.created }}
@@ -1195,12 +1190,8 @@
     runs-on: ubuntu-latest
     if: |
       always() &&
-<<<<<<< HEAD
+      !cancelled() &&
       (needs.version.result == 'success' || needs.version.result == 'skipped') &&
-=======
-      !cancelled() &&
-      needs.version.result == 'success' &&
->>>>>>> a1b2e7a8
       needs.checks_jira_setup.outputs.has_jira_setup == 'true'
     needs: [version, checks_jira_setup]
     outputs:
